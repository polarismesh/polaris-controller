apiVersion: v1
kind: ConfigMap
metadata:
  name: injector-mesh
  namespace: polaris-system
data:
  mesh: |-
    # k8s cluster name
    clusterName: "default"
    # service sync
    serviceSync:
      mode: "all"
      serverAddress: "polaris-server address"
    defaultConfig:
      proxyMetadata:
<<<<<<< HEAD
        polarisServerAddress: "polaris-server address"
        clusterName: "default"
        polarisAccessToken: "<if polaris open auth, need to set the authentication token>"
=======
        serverAddress: "polaris-server address"
>>>>>>> 31f17634
<|MERGE_RESOLUTION|>--- conflicted
+++ resolved
@@ -7,16 +7,12 @@
   mesh: |-
     # k8s cluster name
     clusterName: "default"
+    # polaris-access-token 北极星开启鉴权时需要配置
+    accessToken: ""
     # service sync
     serviceSync:
       mode: "all"
       serverAddress: "polaris-server address"
     defaultConfig:
       proxyMetadata:
-<<<<<<< HEAD
-        polarisServerAddress: "polaris-server address"
-        clusterName: "default"
-        polarisAccessToken: "<if polaris open auth, need to set the authentication token>"
-=======
-        serverAddress: "polaris-server address"
->>>>>>> 31f17634
+        serverAddress: "polaris-server address"